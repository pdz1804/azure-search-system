--- conflicted
+++ resolved
@@ -6,12 +6,8 @@
 """
 
 from typing import Optional
-<<<<<<< HEAD
-from fastapi import APIRouter, File, Form, HTTPException,UploadFile
-=======
 from dotenv import load_dotenv
 from fastapi import APIRouter, File, Form, HTTPException,UploadFile, Body
->>>>>>> bfb485bb
 from pydantic import BaseModel, EmailStr
 from backend.services.azure_blob_service import upload_image
 from backend.model.request.login_request import LoginRequest
@@ -19,12 +15,6 @@
 from backend.services.user_service import create_user, login
 from backend.services.auth_service import login_with_google
 
-<<<<<<< HEAD
-=======
-load_dotenv()
-BASE_URL = os.getenv("BASE_URL")
-
->>>>>>> bfb485bb
 auth = APIRouter(prefix="/api/auth", tags=["auth"])
 
 class TokenResponse(BaseModel):
@@ -32,15 +22,12 @@
     user_id: str
     role: str
 
-<<<<<<< HEAD
-=======
 
 class GoogleLoginRequest(BaseModel):
     id_token: str
     app_id: Optional[str] = None
 
 
->>>>>>> bfb485bb
 @auth.post("/login", response_model=TokenResponse)
 async def login_user(data: LoginRequest):
     # Authenticate using user_service which validates password.
