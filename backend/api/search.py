from fastapi import APIRouter, Query, HTTPException
from fastapi.responses import JSONResponse
from typing import Optional, Dict, Any
import math
from pydantic import BaseModel
from backend.services.article_service import search_response_articles
from backend.services.search_service import get_search_service
from backend.services.user_service import search_response_users
from backend.services.cache_service import get_cache, set_cache


class ArticleHit(BaseModel):
    id: str
    title: Optional[str] = None
    abstract: Optional[str] = None
    author_name: Optional[str] = None
    score_final: float
    scores: Dict[str, float]
    highlights: Optional[Dict[str, Any]] = None


class AuthorHit(BaseModel):
    id: str
    full_name: Optional[str] = None
    score_final: float
    scores: Dict[str, float]


search = APIRouter(prefix="/api/search", tags=["search"])

@search.get("/")
async def search_general(
    q: str = Query(..., min_length=1, description="Search query text"), 
    k: int = Query(60, ge=1, le=1000, description="Number of results to return (default 5 pages * 12)"),
    page_index: int = Query(0, ge=0, description="Page index (0-based)"),
    page_size: int = Query(12, ge=1, le=100, description="Number of results per page (default 12)"),
    app_id: Optional[str] = Query(None, description="Application ID for filtering results")
):
<<<<<<< HEAD
    """General search endpoint that searches both articles and authors.
    
    Returns combined results from both article and author searches with score filtering.
    Both result sets are filtered with a 0.4 score threshold.
    
    Supports pagination with page_index and page_size parameters.
    """
    print(f"🔍 General search: query='{q}', k={k}, page_index={page_index}, page_size={page_size}, app_id={app_id}")
=======
>>>>>>> ae962735
    try:
        cache_key = f"search:general:{q}:{k}:{page_index}:{page_size}:{app_id or 'none'}"
        cached = await get_cache(cache_key)

        if cached is not None:
            return cached

        search_service = get_search_service()
        result = search_service.search(q, k, page_index, page_size, app_id)

        if not result or (not result.get("article") and not result.get("author")):
            raise HTTPException(status_code=500, detail="Search failed - no results returned")

<<<<<<< HEAD
        # Transform both article and author results
        articles_data = []
        authors_data = []
        
        # Process article results
        article_result = result.get("article", {})
        if article_result.get("results"):
            articles_data = await search_response_articles(article_result, app_id)
        
        # Process author results
        author_result = result.get("author", {})
        if author_result.get("results"):
            authors_data = await search_response_users(author_result)
        
        # Build pagination for articles (using article pagination if available)
        article_pagination = article_result.get("pagination") or {}
        article_total_results = article_pagination.get("total_results", len(articles_data))
        article_total_pages = math.ceil(article_total_results / page_size) if page_size else 1
        article_mapped_pagination = {
            "page": (article_pagination.get("page_index") or page_index) + 1,
            "page_size": article_pagination.get("page_size") or page_size,
            "total": article_total_pages,
            "total_results": article_total_results,
        }
        
        # Build pagination for authors (using author pagination if available)
        author_pagination = author_result.get("pagination") or {}
        author_total_results = author_pagination.get("total_results", len(authors_data))
        author_total_pages = math.ceil(author_total_results / page_size) if page_size else 1
        author_mapped_pagination = {
            "page": (author_pagination.get("page_index") or page_index) + 1,
            "page_size": author_pagination.get("page_size") or page_size,
            "total": author_total_pages,
            "total_results": author_total_results,
        }

        # Return combined results with separate sections
=======
        search_type = result.get("search_type", "articles")
        
        if search_type == "authors":
            docs = await search_response_users(result)
        else:
            docs = await search_response_articles(result, app_id)
        
        pagination = result.get("pagination") or {}
        total_results = pagination.get("total_results", len(docs))
        total_pages = math.ceil(total_results / page_size) if page_size else 1
        mapped_pagination = {
            "page": (pagination.get("page_index") or page_index) + 1,
            "page_size": pagination.get("page_size") or page_size,
            "total": total_pages,
            "total_results": total_results,
        }

>>>>>>> ae962735
        response = {
            "success": True,
            "article": {
                # "data": articles_data,
                "results": articles_data,
                "pagination": article_mapped_pagination,
                "normalized_query": article_result.get("normalized_query", q),
                "search_type": "articles"
            },
            "author": {
                # "data": authors_data,
                "results": authors_data,
                "pagination": author_mapped_pagination,
                "normalized_query": author_result.get("normalized_query", q),
                "search_type": "authors"
            }
        }

        await set_cache(cache_key, response, ttl=300)
        
<<<<<<< HEAD
        print(f"✅ General search completed: {len(articles_data)} articles, {len(authors_data)} authors")
=======
>>>>>>> ae962735
        return response
    except Exception as e:
        return JSONResponse(status_code=500, content={"success": False, "data": {"error": str(e)}})

@search.get("/articles")
async def search_articles(
    q: str = Query(..., min_length=1, description="Search query text"), 
    k: int = Query(60, ge=1, le=1000, description="Number of results to return (default 5 pages * 12)"),
    page_index: int = Query(0, ge=0, description="Page index (0-based)"),
    page_size: int = Query(12, ge=1, le=100, description="Number of results per page (default 12)"),
    app_id: Optional[str] = Query(None, description="Application ID for filtering results")
):
    try:
        cache_key = f"search:articles:{q}:{k}:{page_index}:{page_size}:{app_id or 'none'}"
        cached = await get_cache(cache_key)
        
        if cached is not None:
            return cached

        search_service = get_search_service()
        result = search_service.search_articles(q, k, page_index, page_size, app_id)

        if not result or not result.get("results"):
            return JSONResponse(status_code=500, content={"success": False, "data": {"error": "Search failed - no results returned"}})
        
        docs = await search_response_articles(result, app_id)
        
        pagination = result.get("pagination") or {}
        total_results = pagination.get("total_results", len(docs))
        total_pages = math.ceil(total_results / page_size) if page_size else 1
        mapped_pagination = {
            "page": (pagination.get("page_index") or page_index) + 1,
            "page_size": pagination.get("page_size") or page_size,
            "total": total_pages,
            "total_results": total_results,
        }

        response = {"success": True, "data": docs, "results": docs, "pagination": mapped_pagination}
        
        await set_cache(cache_key, response, ttl=300)
        
        return response
    except Exception as e:
        return JSONResponse(status_code=500, content={"success": False, "data": {"error": str(e)}})

@search.get("/authors")
async def search_authors(
    q: str = Query(..., min_length=1, description="Search query text"), 
    k: int = Query(60, ge=1, le=1000, description="Number of results to return (default 5 pages * 12)"),
    page_index: int = Query(0, ge=0, description="Page index (0-based)"),
    page_size: int = Query(12, ge=1, le=100, description="Number of results per page (default 12)"),
    app_id: Optional[str] = Query(None, description="Application ID for filtering results")
):
    try:
        cache_key = f"search:authors:{q}:{k}:{page_index}:{page_size}:{app_id or 'none'}"
        cached = await get_cache(cache_key)
        if cached is not None:
            return cached

        search_service = get_search_service()
        result = search_service.search_authors(q, k, page_index, page_size, app_id)

        if not result or not result.get("results"):
            return JSONResponse(status_code=500, content={"success": False, "data": {"error": "Search failed - no results returned"}})

        docs = await search_response_users(result)
        
        pagination = result.get("pagination") or {}
        total_results = pagination.get("total_results", len(docs))
        total_pages = math.ceil(total_results / page_size) if page_size else 1
        mapped_pagination = {
            "page": (pagination.get("page_index") or page_index) + 1,
            "page_size": pagination.get("page_size") or page_size,
            "total": total_pages,
            "total_results": total_results,
        }

        response = {"success": True, "data": docs, "results": docs, "pagination": mapped_pagination}
        
        await set_cache(cache_key, response, ttl=300)
        
        return response
    except Exception as e:
        return JSONResponse(status_code=500, content={"success": False, "data": {"error": str(e)}})<|MERGE_RESOLUTION|>--- conflicted
+++ resolved
@@ -36,7 +36,6 @@
     page_size: int = Query(12, ge=1, le=100, description="Number of results per page (default 12)"),
     app_id: Optional[str] = Query(None, description="Application ID for filtering results")
 ):
-<<<<<<< HEAD
     """General search endpoint that searches both articles and authors.
     
     Returns combined results from both article and author searches with score filtering.
@@ -45,8 +44,6 @@
     Supports pagination with page_index and page_size parameters.
     """
     print(f"🔍 General search: query='{q}', k={k}, page_index={page_index}, page_size={page_size}, app_id={app_id}")
-=======
->>>>>>> ae962735
     try:
         cache_key = f"search:general:{q}:{k}:{page_index}:{page_size}:{app_id or 'none'}"
         cached = await get_cache(cache_key)
@@ -60,7 +57,6 @@
         if not result or (not result.get("article") and not result.get("author")):
             raise HTTPException(status_code=500, detail="Search failed - no results returned")
 
-<<<<<<< HEAD
         # Transform both article and author results
         articles_data = []
         authors_data = []
@@ -98,25 +94,6 @@
         }
 
         # Return combined results with separate sections
-=======
-        search_type = result.get("search_type", "articles")
-        
-        if search_type == "authors":
-            docs = await search_response_users(result)
-        else:
-            docs = await search_response_articles(result, app_id)
-        
-        pagination = result.get("pagination") or {}
-        total_results = pagination.get("total_results", len(docs))
-        total_pages = math.ceil(total_results / page_size) if page_size else 1
-        mapped_pagination = {
-            "page": (pagination.get("page_index") or page_index) + 1,
-            "page_size": pagination.get("page_size") or page_size,
-            "total": total_pages,
-            "total_results": total_results,
-        }
-
->>>>>>> ae962735
         response = {
             "success": True,
             "article": {
@@ -135,12 +112,10 @@
             }
         }
 
+        # Cache the page so subsequent clicks for the same page are fast
         await set_cache(cache_key, response, ttl=300)
         
-<<<<<<< HEAD
         print(f"✅ General search completed: {len(articles_data)} articles, {len(authors_data)} authors")
-=======
->>>>>>> ae962735
         return response
     except Exception as e:
         return JSONResponse(status_code=500, content={"success": False, "data": {"error": str(e)}})
