--- conflicted
+++ resolved
@@ -37,12 +37,8 @@
         if (!savedUser && mounted) {
           try {
             const me = await authApi.getCurrentUser();
-<<<<<<< HEAD
             // authApi.getCurrentUser returns { success: true, data: user }
             if (me.success && me.data) {
-=======
-            if (me.success && me.data && mounted) {
->>>>>>> 04642b61
               setUser(me.data);
               localStorage.setItem('user', JSON.stringify(me.data));
             }
